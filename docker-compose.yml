--- conflicted
+++ resolved
@@ -1,174 +1,186 @@
-version: '3.8'
-
-networks:
-  marine-network:
-    driver: bridge
-
-volumes:
-  kafka-data:
-  zookeeper-data:
-  postgres-data:
-  timescale-data:
-  minio-data:
-  redis-data:
-  elasticsearch-data:
-  prometheus-data:
-  grafana-data:
-
 services:
-  # ==================== CORE INFRASTRUCTURE ====================
+  # DATABASE E MESSAGGISTICA
+  redis:
+    image: redis:7-alpine
+    container_name: redis
+    ports:
+      - "6379:6379"
+    restart: always
+    networks:
+      - marine_net
+    
   zookeeper:
     image: confluentinc/cp-zookeeper:7.5.0
     container_name: zookeeper
+    ports:
+      - "2181:2181"
     environment:
       ZOOKEEPER_CLIENT_PORT: 2181
       ZOOKEEPER_TICK_TIME: 2000
-    volumes:
-      - zookeeper-data:/var/lib/zookeeper/data
-    networks:
-      - marine-network
-    ports:
-      - "2181:2181"
+    restart: always
+    networks:
+      - marine_net
 
   kafka:
     image: confluentinc/cp-kafka:7.5.0
     container_name: kafka
+    ports:
+      - "9092:9092"
+      - "29092:29092"
     depends_on:
       - zookeeper
     environment:
       KAFKA_BROKER_ID: 1
       KAFKA_ZOOKEEPER_CONNECT: zookeeper:2181
+      KAFKA_LISTENER_SECURITY_PROTOCOL_MAP: PLAINTEXT:PLAINTEXT,PLAINTEXT_HOST:PLAINTEXT
       KAFKA_ADVERTISED_LISTENERS: PLAINTEXT://kafka:9092,PLAINTEXT_HOST://localhost:29092
-      KAFKA_LISTENER_SECURITY_PROTOCOL_MAP: PLAINTEXT:PLAINTEXT,PLAINTEXT_HOST:PLAINTEXT
-      KAFKA_INTER_BROKER_LISTENER_NAME: PLAINTEXT
       KAFKA_OFFSETS_TOPIC_REPLICATION_FACTOR: 1
-      KAFKA_AUTO_CREATE_TOPICS_ENABLE: true
-    volumes:
-      - kafka-data:/var/lib/kafka/data
-    networks:
-      - marine-network
-    ports:
-      - "9092:9092"
-      - "29092:29092"
-
+      KAFKA_AUTO_CREATE_TOPICS_ENABLE: 'true'
+    restart: always
+    networks:
+      - marine_net
+
+  # Schema Registry
   schema-registry:
     image: confluentinc/cp-schema-registry:7.5.0
     container_name: schema-registry
     depends_on:
       - kafka
+      - zookeeper
+    ports:
+      - "8081:8081"
     environment:
       SCHEMA_REGISTRY_HOST_NAME: schema-registry
       SCHEMA_REGISTRY_KAFKASTORE_BOOTSTRAP_SERVERS: kafka:9092
       SCHEMA_REGISTRY_LISTENERS: http://0.0.0.0:8081
     networks:
-      - marine-network
-    ports:
-      - "8081:8081"
-
+      - marine_net
+    restart: always
+  
+  # Schema Registry UI
   schema-registry-ui:
+    platform: linux/amd64
     image: landoop/schema-registry-ui:latest
     container_name: schema-registry-ui
     depends_on:
       - schema-registry
+    ports:
+      - "8000:8000"
     environment:
       SCHEMAREGISTRY_URL: http://schema-registry:8081
-    networks:
-      - marine-network
-    ports:
-      - "8000:8000"
-
-  # ==================== DATABASES ====================
-  postgres:
-    image: postgres:14-alpine
-    container_name: postgres
-    environment:
-      POSTGRES_DB: marine_db
-      POSTGRES_USER: marine_user
-      POSTGRES_PASSWORD: marine_password
-      POSTGRES_MULTIPLE_DATABASES: "marine_db,pollution_db"
-    volumes:
-      - postgres-data:/var/lib/postgresql/data
-      - ./setup_database/init_scripts/postgres:/docker-entrypoint-initdb.d
-    networks:
-      - marine-network
-    ports:
-      - "5432:5432"
-    healthcheck:
-      test: ["CMD-SHELL", "pg_isready -U marine_user -d marine_db"]
-      interval: 10s
-      timeout: 5s
-      retries: 5
-
-  timescaledb:
-    image: timescale/timescaledb-ha:pg14-latest
-    container_name: timescaledb
-    environment:
-      POSTGRES_DB: marine_timeseries
-      POSTGRES_USER: marine_user
-      POSTGRES_PASSWORD: marine_password
-    volumes:
-      - timescale-data:/var/lib/postgresql/data
-      - ./setup_database/init_scripts/timescale:/docker-entrypoint-initdb.d
-    networks:
-      - marine-network
-    ports:
-      - "5433:5432"
-    healthcheck:
-      test: ["CMD-SHELL", "pg_isready -U marine_user -d marine_timeseries"]
-      interval: 10s
-      timeout: 5s
-      retries: 5
-
-  redis:
-    image: redis:7-alpine
-    container_name: redis
-    volumes:
-      - redis-data:/data
-    networks:
-      - marine-network
-    ports:
-      - "6379:6379"
+      PROXY: "true"
+    networks:
+      - marine_net
+    restart: always
 
   minio:
     image: minio/minio:latest
     container_name: minio
-    command: server /data --console-address ":9001"
+    ports:
+      - "9000:9000"  # S3 API
+      - "9001:9001"  # Web UI
     environment:
       MINIO_ROOT_USER: minioadmin
       MINIO_ROOT_PASSWORD: minioadmin
-    volumes:
-      - minio-data:/data
-    networks:
-      - marine-network
-    ports:
-      - "9000:9000"
-      - "9001:9001"
-
-  # ==================== PRODUCERS ====================
+    command: server /data --console-address ":9001"
+    volumes:
+      - minio_data:/data
+    restart: unless-stopped
+    networks:
+      - marine_net
+
+  create_buckets:
+    build:
+      context: ./setup_minio
+      dockerfile: Dockerfile
+    container_name: create_buckets
+    depends_on:
+      - minio
+    environment:
+      - MINIO_ENDPOINT=minio:9000
+      - AWS_ACCESS_KEY_ID=minioadmin
+      - AWS_SECRET_ACCESS_KEY=minioadmin
+    volumes:
+      - ./setup_minio:/setup
+    networks:
+      - marine_net
+    restart: "no"
+
+  # Create DLQ topics
+  create_dlq_topics:
+    image: python:3.9
+    container_name: create_dlq_topics
+    depends_on:
+      - kafka
+    volumes:
+      - ./scripts:/scripts
+    working_dir: /scripts
+    environment:
+      - KAFKA_BOOTSTRAP_SERVERS=kafka:9092
+    command: ["sh", "-c", "pip install kafka-python && python create_dlq_topics.py"]
+    restart: "no"
+    networks:
+      - marine_net
+
+  # Database initialization - NUOVO
+  setup_database:
+    build:
+      context: ./setup_database
+      dockerfile: Dockerfile
+    container_name: setup_database
+    depends_on:
+      - postgres
+      - timescaledb
+      - redis
+    environment:
+      - TIMESCALE_HOST=timescaledb
+      - TIMESCALE_PORT=5432
+      - TIMESCALE_DB=marine_pollution
+      - TIMESCALE_USER=postgres
+      - TIMESCALE_PASSWORD=postgres
+      - POSTGRES_HOST=postgres
+      - POSTGRES_PORT=5432
+      - POSTGRES_DB=marine_pollution
+      - POSTGRES_USER=postgres
+      - POSTGRES_PASSWORD=postgres
+      - REDIS_HOST=redis
+      - REDIS_PORT=6379
+    volumes:
+      - ./setup_database:/setup
+    networks:
+      - marine_net
+    restart: "no"
+
+  # PRODUCER LAYER
   buoy_producer:
-    build: ./buoy_producer
+    build:
+      context: ./buoy_producer
     container_name: buoy_producer
     depends_on:
       - kafka
       - schema-registry
-    environment:
-      KAFKA_BOOTSTRAP_SERVERS: kafka:9092
-      SCHEMA_REGISTRY_URL: http://schema-registry:8081
-    networks:
-      - marine-network
-    restart: unless-stopped
+      - create_dlq_topics
+    environment:
+      - KAFKA_BOOTSTRAP_SERVERS=kafka:9092
+      - KAFKA_TOPIC=buoy_data
+      - GENERATE_INTERVAL_SECONDS=30
+      - SCHEMA_REGISTRY_URL=http://schema-registry:8081
+      - DLQ_TOPIC=buoy_data_dlq
+    volumes:
+      - ./schemas:/app/schemas  # Mount schemas directory
+    restart: always
+    networks:
+      - marine_net
 
   satellite_producer:
-    build: ./satellite_producer
+    build:
+      context: ./satellite_producer 
     container_name: satellite_producer
     depends_on:
       - kafka
-      - schema-registry
-    environment:
-<<<<<<< HEAD
-      KAFKA_BOOTSTRAP_SERVERS: kafka:9092
-      SCHEMA_REGISTRY_URL: http://schema-registry:8081
-=======
+      - minio
+      - create_buckets
+    environment:
       - KAFKA_BOOTSTRAP_SERVERS=kafka:9092
       - KAFKA_TOPIC=satellite_imagery
       - FETCH_INTERVAL_SECONDS=900
@@ -183,76 +195,97 @@
     volumes:
       - ./schemas:/app/schemas
     restart: always
->>>>>>> 394e21a6
-    networks:
-      - marine-network
-    restart: unless-stopped
-
-  # ==================== PROCESSING SERVICES ====================
+    networks:
+      - marine_net
+
+  # PROCESSING LAYER (NUOVI JOB FLINK)
   image_standardizer:
-    build: ./image_standardizer
+    build:
+      context: ./image_standardizer  # Ex data_processor
     container_name: image_standardizer
-    depends_on:
-      - kafka
+    ports:
+      - "8082:8081"
+    depends_on:
+      - kafka
+      - minio
+    environment:
+      - KAFKA_BOOTSTRAP_SERVERS=kafka:9092
+      - SATELLITE_TOPIC=satellite_imagery
+      - PROCESSED_IMAGERY_TOPIC=processed_imagery  # Nuovo topic
+    volumes:
+      - ./common:/opt/flink/usrlib/common
+    networks:
+      - marine_net
+    restart: on-failure
+
+  sensor_analyzer:
+    build:
+      context: ./sensor_analyzer
+    container_name: sensor_analyzer
+    ports:
+      - "8085:8081"
+    depends_on:
+      - kafka
+      - minio
+    environment:
+      - KAFKA_BOOTSTRAP_SERVERS=kafka:9092
+      - BUOY_TOPIC=buoy_data
+      - ANALYZED_SENSOR_TOPIC=analyzed_sensor_data
+      - MINIO_ENDPOINT=minio:9000
+      - AWS_ACCESS_KEY_ID=minioadmin
+      - AWS_SECRET_ACCESS_KEY=minioadmin
+    volumes:
+      - ./common:/opt/flink/usrlib/common
+    networks:
+      - marine_net
+    restart: on-failure
+
+  pollution_detector:
+    build:
+      context: ./pollution_detector  # Ex pollution_analyzer
+    container_name: pollution_detector
+    ports:
+      - "8083:8081"
+    depends_on:
+      - kafka
+      - postgres
+      - timescaledb
       - redis
-      - minio
-    environment:
-      KAFKA_BOOTSTRAP_SERVERS: kafka:9092
-      REDIS_HOST: redis
-      MINIO_ENDPOINT: minio:9000
-    networks:
-      - marine-network
-    ports:
-      - "8082:8081"
-
-  sensor_analyzer:
-    build: ./sensor_analyzer
-    container_name: sensor_analyzer
-    depends_on:
-      - kafka
-      - redis
-      - timescaledb
-    environment:
-      KAFKA_BOOTSTRAP_SERVERS: kafka:9092
-      REDIS_HOST: redis
-      TIMESCALE_HOST: timescaledb
-    networks:
-      - marine-network
-    ports:
-      - "8085:8081"
-
-  pollution_detector:
-    build: ./pollution_detector
-    container_name: pollution_detector
-    depends_on:
-      - kafka
-      - redis
-      - postgres
-    environment:
-      KAFKA_BOOTSTRAP_SERVERS: kafka:9092
-      REDIS_HOST: redis
-      POSTGRES_HOST: postgres
-    networks:
-<<<<<<< HEAD
-      - marine-network
-    ports:
-      - "8083:8081"
-=======
+      - setup_database
+    environment:
+      - KAFKA_BOOTSTRAP_SERVERS=kafka:9092
+      - ANALYZED_SENSOR_TOPIC=analyzed_sensor_data
+      - PROCESSED_IMAGERY_TOPIC=processed_imagery
+      - ANALYZED_DATA_TOPIC=analyzed_data
+      - HOTSPOTS_TOPIC=pollution_hotspots
+      - ALERTS_TOPIC=sensor_alerts
+      # Database connections
+      - POSTGRES_HOST=postgres
+      - POSTGRES_PORT=5432
+      - POSTGRES_DB=marine_pollution
+      - POSTGRES_USER=postgres
+      - POSTGRES_PASSWORD=postgres
+      - TIMESCALE_HOST=timescaledb
+      - TIMESCALE_PORT=5432
+      - TIMESCALE_DB=marine_pollution
+      - TIMESCALE_USER=postgres
+      - TIMESCALE_PASSWORD=postgres
+      - REDIS_HOST=redis
+      - REDIS_PORT=6379
+    networks:
       - marine_net
     volumes:
       - ./common:/opt/flink/usrlib/common
     restart: on-failure
->>>>>>> 394e21a6
 
   ml_prediction_job:
-    build: ./ml_prediction
+    build:
+      context: ./ml_prediction
     container_name: ml_prediction_job
-    depends_on:
-      - kafka
-<<<<<<< HEAD
-      - timescaledb
-      - minio
-=======
+    ports:
+      - "8084:8081"
+    depends_on:
+      - kafka
       - redis
       - setup_database
     environment:
@@ -274,15 +307,13 @@
     container_name: postgres
     ports:
       - "5432:5432"
->>>>>>> 394e21a6
-    environment:
-      KAFKA_BOOTSTRAP_SERVERS: kafka:9092
-      TIMESCALE_HOST: timescaledb
-      MINIO_ENDPOINT: minio:9000
-    networks:
-<<<<<<< HEAD
-      - marine-network
-=======
+    environment:
+      - POSTGRES_USER=postgres
+      - POSTGRES_PASSWORD=postgres
+      - POSTGRES_DB=marine_pollution
+    volumes:
+      - postgres_data:/var/lib/postgresql/data
+    networks:
       - marine_net
     restart: unless-stopped
 
@@ -290,26 +321,24 @@
     image: timescale/timescaledb-ha:pg14-latest
     platform: linux/amd64 
     container_name: timescaledb
->>>>>>> 394e21a6
-    ports:
-      - "8084:8081"
-
-  # ==================== CONSUMERS ====================
+    ports:
+      - "5433:5432"
+    environment:
+      - POSTGRES_USER=postgres
+      - POSTGRES_PASSWORD=postgres
+      - POSTGRES_DB=marine_pollution
+    volumes:
+      - timescaledb_data:/var/lib/postgresql/data
+    networks:
+      - marine_net
+    restart: unless-stopped
+
+  # CONSUMER LAYER
   storage_consumer:
-    build: ./storage_consumer
+    build:
+      context: ./storage_consumer
     container_name: storage_consumer
     depends_on:
-<<<<<<< HEAD
-      - kafka
-      - postgres
-      - timescaledb
-      - minio
-    environment:
-      KAFKA_BOOTSTRAP_SERVERS: kafka:9092
-      POSTGRES_HOST: postgres
-      TIMESCALE_HOST: timescaledb
-      MINIO_ENDPOINT: minio:9000
-=======
       kafka:
         condition: service_started
       timescaledb:
@@ -342,46 +371,37 @@
       - ALERTS_TOPIC=sensor_alerts
     volumes:
       - ./common:/opt/flink/usrlib/common
->>>>>>> 394e21a6
-    networks:
-      - marine-network
-    restart: unless-stopped
-
-  dlq_consumer:
-    build: ./dlq_consumer
-    container_name: dlq_consumer
-    depends_on:
-<<<<<<< HEAD
-      - kafka
-      - postgres
-=======
+    networks:
+      - marine_net
+    restart: on-failure
+
+  dashboard_consumer:
+    build:
+      context: ./dashboard_consumer
+    container_name: dashboard_consumer
+    depends_on:
       kafka:
         condition: service_started
       redis:
         condition: service_started
       setup_database:
         condition: service_completed_successfully
->>>>>>> 394e21a6
-    environment:
-      KAFKA_BOOTSTRAP_SERVERS: kafka:9092
-      POSTGRES_HOST: postgres
-    networks:
-      - marine-network
-    restart: unless-stopped
+    environment:
+      - KAFKA_BOOTSTRAP_SERVERS=kafka:9092
+      - REDIS_HOST=redis
+      - REDIS_PORT=6379
+      # Topic subscriptions (tutti i topic)
+    volumes:
+      - ./common:/app/common
+    networks:
+      - marine_net
+    restart: on-failure
 
   alert_manager:
-    build: ./alert_manager
+    build:
+      context: ./alert_manager
     container_name: alert_manager
     depends_on:
-<<<<<<< HEAD
-      - kafka
-      - postgres
-      - redis
-    environment:
-      KAFKA_BOOTSTRAP_SERVERS: kafka:9092
-      POSTGRES_HOST: postgres
-      REDIS_HOST: redis
-=======
       kafka:
         condition: service_started
       redis:
@@ -416,114 +436,71 @@
       - REGIONAL_CONFIG={"upper_bay":{"email_recipients":["upperchesapeake@example.com"]}}
     volumes:
       - ./common:/opt/flink/usrlib/common
->>>>>>> 394e21a6
-    networks:
-      - marine-network
-    restart: unless-stopped
-
-  # ==================== NEW MODULAR DASHBOARD ====================
+    networks:
+      - marine_net
+    restart: on-failure
+
+  # DLQ Consumer
+  dlq_consumer:
+    build:
+      context: ./dlq_consumer
+    container_name: dlq_consumer
+    depends_on:
+      - kafka
+      - redis
+      - postgres
+      - create_dlq_topics
+    environment:
+      - KAFKA_BOOTSTRAP_SERVERS=kafka:9092
+      - REDIS_HOST=redis
+      - REDIS_PORT=6379
+      - POSTGRES_HOST=postgres
+      - POSTGRES_DB=marine_pollution
+      - POSTGRES_USER=postgres
+      - POSTGRES_PASSWORD=postgres
+    networks:
+      - marine_net
+    restart: on-failure
+
+  # VISUALIZATION LAYER
+  # STREAMLIT DASHBOARD
   dashboard:
-    build: ./dashboard
-    container_name: dashboard
-    depends_on:
+    build:
+      context: ./dashboard
+    container_name: marine_dashboard
+    ports:
+      - "8501:8501"
+    environment:
+      - REDIS_HOST=redis
+      - REDIS_PORT=6379
+      - POSTGRES_HOST=postgres
+      - POSTGRES_DB=marine_pollution
+      - POSTGRES_USER=postgres
+      - POSTGRES_PASSWORD=postgres
+      - TIMESCALE_HOST=timescaledb
+      - TIMESCALE_DB=marine_pollution
+      - TIMESCALE_USER=postgres
+      - TIMESCALE_PASSWORD=postgres
+      - MINIO_ENDPOINT=minio:9000
+      - MINIO_ACCESS_KEY=minioadmin
+      - MINIO_SECRET_KEY=minioadmin
+    volumes:
+      - ./dashboard:/app
+    networks:
+      - marine_net
+    depends_on:
+      - redis
       - postgres
       - timescaledb
-      - redis
       - minio
-    environment:
-      POSTGRES_HOST: postgres
-      TIMESCALE_HOST: timescaledb
-      REDIS_HOST: redis
-      MINIO_ENDPOINT: minio:9000
-    networks:
-      - marine-network
-    ports:
-      - "8501:8501"
-    restart: unless-stopped
-
-  # ==================== OBSERVABILITY STACK ====================
-  # Elasticsearch for centralized logging
-  elasticsearch:
-    image: docker.elastic.co/elasticsearch/elasticsearch:8.9.0
-    container_name: elasticsearch
-    environment:
-      - discovery.type=single-node
-      - "ES_JAVA_OPTS=-Xms1g -Xmx1g"
-      - xpack.security.enabled=false
-      - xpack.monitoring.collection.enabled=true
-    volumes:
-      - elasticsearch-data:/usr/share/elasticsearch/data
-    networks:
-      - marine-network
-    ports:
-      - "9200:9200"
-    healthcheck:
-      test: ["CMD-SHELL", "curl -f http://localhost:9200/_cluster/health || exit 1"]
-      interval: 30s
-      timeout: 10s
-      retries: 3
-
-  # Kibana for log visualization
-  kibana:
-    image: docker.elastic.co/kibana/kibana:8.9.0
-    container_name: kibana
-    depends_on:
-      - elasticsearch
-    environment:
-      - ELASTICSEARCH_HOSTS=http://elasticsearch:9200
-      - xpack.monitoring.ui.container.elasticsearch.enabled=true
-    networks:
-      - marine-network
-    ports:
-      - "5601:5601"
-    healthcheck:
-      test: ["CMD-SHELL", "curl -f http://localhost:5601/api/status || exit 1"]
-      interval: 30s
-      timeout: 10s
-      retries: 3
-
-  # Logstash for log processing
-  logstash:
-    image: docker.elastic.co/logstash/logstash:8.9.0
-    container_name: logstash
-    depends_on:
-      - elasticsearch
-    volumes:
-      - ./logstash/pipeline:/usr/share/logstash/pipeline
-      - ./logstash/config/logstash.yml:/usr/share/logstash/config/logstash.yml
-    environment:
-      - "LS_JAVA_OPTS=-Xmx1g -Xms1g"
-    networks:
-      - marine-network
-    ports:
-      - "5044:5044"
-      - "12201:12201/udp"
-    healthcheck:
-      test: ["CMD-SHELL", "curl -f http://localhost:9600/_node/stats || exit 1"]
-      interval: 30s
-      timeout: 10s
-      retries: 3
-
-  # Prometheus for metrics collection
-  prometheus:
-    image: prom/prometheus:v2.45.0
-    container_name: prometheus
-    command:
-      - '--config.file=/etc/prometheus/prometheus.yml'
-      - '--storage.tsdb.path=/prometheus'
-      - '--web.console.libraries=/etc/prometheus/console_libraries'
-      - '--web.console.templates=/etc/prometheus/consoles'
-      - '--storage.tsdb.retention.time=200h'
-      - '--web.enable-lifecycle'
-    volumes:
-      - ./observability/prometheus/prometheus.yml:/etc/prometheus/prometheus.yml
-      - prometheus-data:/prometheus
-    networks:
-      - marine-network
-    ports:
-      - "9090:9090"
-    healthcheck:
-      test: ["CMD-SHELL", "wget --no-verbose --tries=1 --spider http://localhost:9090/-/healthy || exit 1"]
-      interval: 30s
-      timeout: 10s
-      retries: 3+    restart: on-failure
+
+networks:
+  marine_net:
+    driver: bridge
+
+volumes:
+  minio_data:
+  dashboard_data:
+  postgres_data:
+  timescaledb_data: