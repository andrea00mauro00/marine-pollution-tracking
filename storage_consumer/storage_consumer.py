import os
import json
import time
import logging
import math
import uuid
<<<<<<< HEAD
from datetime import datetime
from prometheus_client import start_http_server, Counter, Histogram
from kafka import KafkaConsumer
=======
>>>>>>> 394e21a6
import boto3
import pandas as pd
import numpy as np
import pyarrow as pa
import pyarrow.parquet as pq
<<<<<<< HEAD
from pythonjsonlogger import jsonlogger

# Prometheus Metrics
METRICS_PORT = 8006
RECORDS_STORED_TOTAL = Counter(
    'storage_records_stored_total',
    'Total number of records stored',
    ['table', 'status']
)
DATABASE_OPERATION_DURATION_SECONDS = Histogram(
    'storage_database_operation_duration_seconds',
    'Latency of database operations'
)
STORAGE_ERRORS_TOTAL = Counter(
    'storage_errors_total',
    'Total number of storage errors',
    ['type']
)

# Structured JSON Logger setup
logHandler = logging.StreamHandler(sys.stdout)
formatter = jsonlogger.JsonFormatter(
    '%(asctime)s %(name)s %(levelname)s %(message)s %(component)s',
    rename_fields={'asctime': 'timestamp', 'levelname': 'level'}
)
logHandler.setFormatter(formatter)

logger = logging.getLogger(__name__)
if logger.hasHandlers():
    logger.handlers.clear()
logger.addHandler(logHandler)
logger.setLevel(logging.INFO)

# Add component to all log messages
old_factory = logging.getLogRecordFactory()
def record_factory(*args, **kwargs):
    record = old_factory(*args, **kwargs)
    record.component = 'storage-consumer'
    return record
logging.setLogRecordFactory(record_factory)
=======
from datetime import datetime, timedelta
import psycopg2
from psycopg2.extras import Json
from kafka import KafkaConsumer
import sys
from botocore.client import Config
from io import BytesIO
sys.path.append('/opt/flink/usrlib')
from common.redis_keys import *  # Importa le chiavi standardizzate

# Configurazione logging
logging.basicConfig(
    level=logging.INFO,
    format='[%(levelname)s] %(asctime)s - %(name)s - %(message)s'
)
logger = logging.getLogger("storage_consumer")

# Configurazione da variabili d'ambiente
KAFKA_BOOTSTRAP_SERVERS = os.environ.get("KAFKA_BOOTSTRAP_SERVERS", "kafka:9092")
>>>>>>> 394e21a6

# TimescaleDB
TIMESCALE_HOST = os.environ.get("TIMESCALE_HOST", "timescaledb")
TIMESCALE_PORT = os.environ.get("TIMESCALE_PORT", "5432")
TIMESCALE_DB = os.environ.get("TIMESCALE_DB", "marine_pollution")
TIMESCALE_USER = os.environ.get("TIMESCALE_USER", "postgres")
TIMESCALE_PASSWORD = os.environ.get("TIMESCALE_PASSWORD", "postgres")

# PostgreSQL
POSTGRES_HOST = os.environ.get("POSTGRES_HOST", "postgres")
POSTGRES_PORT = os.environ.get("POSTGRES_PORT", "5432")
POSTGRES_DB = os.environ.get("POSTGRES_DB", "marine_pollution")
POSTGRES_USER = os.environ.get("POSTGRES_USER", "postgres")
POSTGRES_PASSWORD = os.environ.get("POSTGRES_PASSWORD", "postgres")

# MinIO configuration
MINIO_ENDPOINT = os.environ.get("MINIO_ENDPOINT", "minio:9000")
MINIO_ACCESS_KEY = os.environ.get("AWS_ACCESS_KEY_ID", "minioadmin")
MINIO_SECRET_KEY = os.environ.get("AWS_SECRET_ACCESS_KEY", "minioadmin")
MINIO_SECURE = os.environ.get("MINIO_SECURE", "false").lower() == "true"

# Topic names - NOTA: ALERTS_TOPIC rimosso intenzionalmente
BUOY_TOPIC = os.environ.get("BUOY_TOPIC", "buoy_data")
SATELLITE_TOPIC = os.environ.get("SATELLITE_TOPIC", "satellite_imagery")
PROCESSED_IMAGERY_TOPIC = os.environ.get("PROCESSED_IMAGERY_TOPIC", "processed_imagery")
ANALYZED_SENSOR_TOPIC = os.environ.get("ANALYZED_SENSOR_TOPIC", "analyzed_sensor_data")
ANALYZED_TOPIC = os.environ.get("ANALYZED_TOPIC", "analyzed_data")
HOTSPOTS_TOPIC = os.environ.get("HOTSPOTS_TOPIC", "pollution_hotspots")
PREDICTIONS_TOPIC = os.environ.get("PREDICTIONS_TOPIC", "pollution_predictions")

# Spatial bin size (deve corrispondere a quello di HotspotManager)
SPATIAL_BIN_SIZE = 0.05

def connect_timescaledb():
    """Crea connessione a TimescaleDB"""
    try:
        conn = psycopg2.connect(
            host=TIMESCALE_HOST,
            port=TIMESCALE_PORT,
            dbname=TIMESCALE_DB,
            user=TIMESCALE_USER,
            password=TIMESCALE_PASSWORD
        )
        logger.info("Connessione a TimescaleDB stabilita")
        return conn
    except Exception as e:
        logger.error(f"Errore connessione a TimescaleDB: {e}")
        raise

def connect_postgres():
    """Crea connessione a PostgreSQL"""
    try:
        conn = psycopg2.connect(
            host=POSTGRES_HOST,
            port=POSTGRES_PORT,
            dbname=POSTGRES_DB,
            user=POSTGRES_USER,
            password=POSTGRES_PASSWORD
        )
        logger.info("Connessione a PostgreSQL stabilita")
        return conn
    except Exception as e:
        logger.error(f"Errore connessione a PostgreSQL: {e}")
        raise

def connect_minio():
    """Crea connessione a MinIO"""
    try:
        # Configurazione per evitare problemi di parsing
        boto_config = Config(
            connect_timeout=10,
            read_timeout=10,
            retries={'max_attempts': 3},
            s3={'addressing_style': 'path'},
            signature_version='s3v4'
        )
        
        # Crea client S3
        s3_client = boto3.client(
            's3',
            endpoint_url=f'{"https" if MINIO_SECURE else "http"}://{MINIO_ENDPOINT}',
            aws_access_key_id=MINIO_ACCESS_KEY,
            aws_secret_access_key=MINIO_SECRET_KEY,
            config=boto_config,
            verify=MINIO_SECURE
        )
        
        # Verifica connessione
        s3_client.list_buckets()
        logger.info(f"Connessione a MinIO stabilita")
        return s3_client
    except Exception as e:
        logger.error(f"Errore connessione a MinIO: {e}")
        raise

def get_partition_path(timestamp):
    """Genera il percorso di partizionamento basato sul timestamp"""
    try:
        dt = datetime.fromtimestamp(timestamp / 1000 if timestamp > 1e10 else timestamp)
        return f"year={dt.year}/month={dt.month:02d}/day={dt.day:02d}"
    except Exception as e:
        # In caso di errore, usa la data corrente
        dt = datetime.now()
        logger.warning(f"Errore nel calcolo del partition path: {e}, utilizzo data corrente")
        return f"year={dt.year}/month={dt.month:02d}/day={dt.day:02d}"

def save_buoy_data_to_minio(data, s3_client):
    """Salva dati buoy nel layer Bronze con la struttura specificata"""
    try:
        # Estrai timestamp e ID
        timestamp = data['timestamp']
        sensor_id = str(data['sensor_id'])
        
        # Genera percorso partizionato
        partition_path = get_partition_path(timestamp)
        
        # Genera nome file
        dt = datetime.fromtimestamp(timestamp / 1000 if timestamp > 1e10 else timestamp)
        file_name = f"buoy_{sensor_id}_{int(dt.timestamp()*1000)}.json"
        
        # Percorso completo
        key = f"buoy_data/{partition_path}/{file_name}"
        
        # Salva JSON in MinIO
        s3_client.put_object(
            Bucket="bronze",
            Key=key,
            Body=json.dumps(data).encode('utf-8'),
            ContentType="application/json"
        )
        
<<<<<<< HEAD
        RECORDS_STORED_TOTAL.labels(table='minio_bronze', status='success').inc()
        return True
    except Exception as e:
        logger.error(f"Errore nel processare i dati buoy grezzi: {e}")
        RECORDS_STORED_TOTAL.labels(table='minio_bronze', status='failed').inc()
        STORAGE_ERRORS_TOTAL.labels(type='minio').inc()
=======
        logger.info(f"Salvati dati buoy in MinIO: bronze/{key}")
        return True
    except Exception as e:
        logger.error(f"Errore salvataggio dati buoy in MinIO: {e}")
>>>>>>> 394e21a6
        return False

def save_satellite_data_to_minio(data, s3_client):
    """Salva dati satellite nel layer Bronze con la struttura specificata"""
    try:
        # Estrai timestamp e ID
        timestamp = data.get('timestamp', int(time.time() * 1000))
        scene_id = data.get('scene_id', str(uuid.uuid4()))
        
        # Genera percorso partizionato
        partition_path = get_partition_path(timestamp)
        
        # Percorso completo per i metadati
        dt = datetime.fromtimestamp(timestamp / 1000 if timestamp > 1e10 else timestamp)
        metadata_file = f"metadata_{scene_id}_{int(dt.timestamp()*1000)}.json"
        metadata_key = f"satellite_imagery/sentinel2/{partition_path}/{metadata_file}"
        
        # Salva metadati in MinIO
        metadata = {k: v for k, v in data.items() if k != 'image_data'}
        s3_client.put_object(
            Bucket="bronze",
            Key=metadata_key,
            Body=json.dumps(metadata).encode('utf-8'),
            ContentType="application/json"
        )
        
<<<<<<< HEAD
        RECORDS_STORED_TOTAL.labels(table='minio_bronze', status='success').inc()
        return True
    except Exception as e:
        logger.error(f"Errore nel processare i metadati satellite grezzi: {e}")
        RECORDS_STORED_TOTAL.labels(table='minio_bronze', status='failed').inc()
        STORAGE_ERRORS_TOTAL.labels(type='minio').inc()
=======
        # Se ci sono dati immagine, salvali separatamente
        if 'image_data' in data and data['image_data']:
            image_file = f"sat_img_{scene_id}_{int(dt.timestamp()*1000)}.jpg"
            image_key = f"satellite_imagery/sentinel2/{partition_path}/{image_file}"
            
            # Salva immagine in MinIO
            # Nota: questo è un esempio, l'implementazione reale dipende da come sono codificati i dati immagine
            image_data = data['image_data']
            if isinstance(image_data, str):
                # Se è base64, decodifica
                import base64
                image_bytes = base64.b64decode(image_data)
            elif isinstance(image_data, bytes):
                image_bytes = image_data
            else:
                image_bytes = json.dumps(image_data).encode('utf-8')
                
            s3_client.put_object(
                Bucket="bronze",
                Key=image_key,
                Body=image_bytes,
                ContentType="image/jpeg"
            )
            
            logger.info(f"Salvata immagine satellite in MinIO: bronze/{image_key}")
        
        logger.info(f"Salvati metadati satellite in MinIO: bronze/{metadata_key}")
        return True
    except Exception as e:
        logger.error(f"Errore salvataggio dati satellite in MinIO: {e}")
>>>>>>> 394e21a6
        return False

def save_analyzed_data_to_minio(data, data_type, s3_client):
    """Salva dati analizzati nel layer Silver con la struttura specificata"""
    try:
        # Estrai timestamp e ID
        timestamp = data.get('timestamp', int(time.time() * 1000))
        source_id = data.get('source_id', str(uuid.uuid4()))
        if 'location' in data and 'sensor_id' in data['location']:
            source_id = data['location']['sensor_id']
        
        # Genera percorso partizionato
        partition_path = get_partition_path(timestamp)
        
        # Percorso completo
        dt = datetime.fromtimestamp(timestamp / 1000 if timestamp > 1e10 else timestamp)
        file_name = f"analyzed_{source_id}_{int(dt.timestamp()*1000)}.parquet"
        
        # Determina il sottopercorso (buoy/satellite)
        sub_path = "buoy" if data_type == "buoy" else "satellite"
        
        key = f"analyzed_data/{sub_path}/{partition_path}/{file_name}"
        
        # Correzione per strutture vuote
        data_copy = {}
        for k, v in data.items():
            if isinstance(v, dict) and len(v) == 0:
                data_copy[k] = {"_empty": None}
            else:
                data_copy[k] = v
        
        # Converti dati in DataFrame
        df = pd.DataFrame([data_copy])
        
        # Converti in parquet
        table = pa.Table.from_pandas(df)
        buffer = BytesIO()
        pq.write_table(table, buffer)
        buffer.seek(0)
        
        # Salva Parquet in MinIO
        s3_client.put_object(
            Bucket="silver",
            Key=key,
            Body=buffer.getvalue(),
            ContentType="application/octet-stream"
        )
        
<<<<<<< HEAD
        RECORDS_STORED_TOTAL.labels(table='minio_silver', status='success').inc()
        return True
    except Exception as e:
        logger.error(f"Errore nel processare i dati immagine processata: {e}")
        RECORDS_STORED_TOTAL.labels(table='minio_silver', status='failed').inc()
        STORAGE_ERRORS_TOTAL.labels(type='minio').inc()
        return False

@DATABASE_OPERATION_DURATION_SECONDS.time()
def process_analyzed_sensor_data(s3_client, conn_timescale, data):
    """Processa dati sensore analizzati e li archivia nel livello Silver e TimescaleDB"""
=======
        logger.info(f"Salvati dati analizzati in MinIO: silver/{key}")
        return True
    except Exception as e:
        logger.error(f"Errore salvataggio dati analizzati in MinIO: {e}")
        return False

def save_processed_imagery_to_minio(data, s3_client):
    """Salva immagini processate nel layer Silver con la struttura specificata"""
>>>>>>> 394e21a6
    try:
        # Estrai timestamp e ID
        timestamp = data.get('timestamp', int(time.time() * 1000))
        image_id = data.get('image_id', str(uuid.uuid4()))
        
        # Genera percorso partizionato
        partition_path = get_partition_path(timestamp)
        
        # Percorso completo per i metadati in parquet
        dt = datetime.fromtimestamp(timestamp / 1000 if timestamp > 1e10 else timestamp)
        parquet_file = f"analyzed_{image_id}_{int(dt.timestamp()*1000)}.parquet"
        parquet_key = f"analyzed_data/satellite/{partition_path}/{parquet_file}"
        
        # Converti metadati in DataFrame
        metadata = {k: v for k, v in data.items() if k != 'processed_image'}
        df = pd.DataFrame([metadata])
        
        # Converti in parquet
        table = pa.Table.from_pandas(df)
        buffer = BytesIO()
        pq.write_table(table, buffer)
        buffer.seek(0)
        
        # Salva metadati in MinIO
        s3_client.put_object(
            Bucket="silver",
            Key=parquet_key,
            Body=buffer.getvalue(),
            ContentType="application/octet-stream"
        )
        
        # Se ci sono dati immagine processati, salvali come GeoTIFF
        if 'processed_image' in data and data['processed_image']:
            geotiff_file = f"processed_{image_id}_{int(dt.timestamp()*1000)}.geotiff"
            geotiff_key = f"analyzed_data/satellite/{partition_path}/{geotiff_file}"
            
            # Implementazione reale dipende da come sono codificati i dati immagine
            # Questo è un esempio semplificato
            image_data = data['processed_image']
            if isinstance(image_data, str):
                # Se è base64, decodifica
                import base64
                image_bytes = base64.b64decode(image_data)
            elif isinstance(image_data, bytes):
                image_bytes = image_data
            else:
                image_bytes = json.dumps(image_data).encode('utf-8')
                
            s3_client.put_object(
                Bucket="silver",
                Key=geotiff_key,
                Body=image_bytes,
                ContentType="image/tiff"
            )
            
            logger.info(f"Salvata immagine processata in MinIO: silver/{geotiff_key}")
        
<<<<<<< HEAD
        RECORDS_STORED_TOTAL.labels(table='minio_silver', status='success').inc()
        RECORDS_STORED_TOTAL.labels(table='timescaledb_sensor_data', status='success').inc()
        return True
    except Exception as e:
        logger.error(f"Errore nel processare i dati sensore analizzati: {e}")
        RECORDS_STORED_TOTAL.labels(table='minio_silver', status='failed').inc()
        RECORDS_STORED_TOTAL.labels(table='timescaledb_sensor_data', status='failed').inc()
        STORAGE_ERRORS_TOTAL.labels(type='database').inc()
=======
        logger.info(f"Salvati metadati immagine processata in MinIO: silver/{parquet_key}")
        return True
    except Exception as e:
        logger.error(f"Errore salvataggio immagine processata in MinIO: {e}")
>>>>>>> 394e21a6
        return False

def save_hotspot_to_minio(data, s3_client):
    """Salva hotspot nel layer Gold con la struttura specificata"""
    try:
        # Estrai timestamp e ID
        timestamp = data.get('detected_at', int(time.time() * 1000))
        hotspot_id = data.get('hotspot_id', str(uuid.uuid4()))
        
        # Genera percorso partizionato
        partition_path = get_partition_path(timestamp)
        
        # Percorso completo
        dt = datetime.fromtimestamp(timestamp / 1000 if timestamp > 1e10 else timestamp)
        file_name = f"hotspot_{hotspot_id}_{int(dt.timestamp()*1000)}.parquet"
        key = f"hotspots/{partition_path}/{file_name}"
        
        # Converti dati in DataFrame
        df = pd.DataFrame([data])
        
        # Converti in parquet
        table = pa.Table.from_pandas(df)
        buffer = BytesIO()
        pq.write_table(table, buffer)
        buffer.seek(0)
        
        # Salva Parquet in MinIO
        s3_client.put_object(
            Bucket="gold",
            Key=key,
            Body=buffer.getvalue(),
            ContentType="application/octet-stream"
        )
        
        logger.info(f"Salvato hotspot in MinIO: gold/{key}")
        return True
    except Exception as e:
        logger.error(f"Errore salvataggio hotspot in MinIO: {e}")
        return False

<<<<<<< HEAD
@DATABASE_OPERATION_DURATION_SECONDS.time()
def process_hotspot_data(s3_client, conn_timescale, data):
    """Processa dati hotspot e li archivia nel livello Gold e TimescaleDB"""
=======
def save_prediction_to_minio(data, s3_client):
    """Salva previsione nel layer Gold con la struttura specificata"""
>>>>>>> 394e21a6
    try:
        # Estrai timestamp e ID
        timestamp = data.get('generated_at', int(time.time() * 1000))
        prediction_set_id = data.get('prediction_set_id', str(uuid.uuid4()))
        
        # Genera percorso partizionato
        partition_path = get_partition_path(timestamp)
        
        # Percorso completo
        dt = datetime.fromtimestamp(timestamp / 1000 if timestamp > 1e10 else timestamp)
        file_name = f"prediction_{prediction_set_id}_{int(dt.timestamp()*1000)}.parquet"
        key = f"predictions/{partition_path}/{file_name}"
        
        # Converti dati in DataFrame
        df = pd.DataFrame([data])
        
        # Converti in parquet
        table = pa.Table.from_pandas(df)
        buffer = BytesIO()
        pq.write_table(table, buffer)
        buffer.seek(0)
        
        # Salva Parquet in MinIO
        s3_client.put_object(
            Bucket="gold",
            Key=key,
            Body=buffer.getvalue(),
            ContentType="application/octet-stream"
        )
        
        logger.info(f"Salvata previsione in MinIO: gold/{key}")
        return True
    except Exception as e:
        logger.error(f"Errore salvataggio previsione in MinIO: {e}")
        return False

def haversine_distance(lat1, lon1, lat2, lon2):
    """Calcola distanza tra due punti in km"""
    # Converti in radianti
    lat1, lon1, lat2, lon2 = map(math.radians, [float(lat1), float(lon1), float(lat2), float(lon2)])
    
    # Formula haversine
    dlon = lon2 - lon1
    dlat = lat2 - lat1
    a = math.sin(dlat/2)**2 + math.cos(lat1) * math.cos(lat2) * math.sin(dlon/2)**2
    c = 2 * math.asin(math.sqrt(a))
    r = 6371  # Raggio della terra in km
    
    return c * r

def is_same_pollutant_type(type1, type2):
    """Verifica se due tipi di inquinanti sono considerati equivalenti"""
    if type1 == type2:
        return True
    
    # Mappa di sinonimi per i tipi di inquinanti
    synonyms = {
        "oil": ["oil_spill", "crude_oil", "petroleum"],
        "chemical": ["chemical_spill", "toxic_chemicals"],
        "sewage": ["waste_water", "sewage_discharge"],
        "plastic": ["microplastics", "plastic_debris"],
        "algae": ["algal_bloom", "red_tide"]
    }
    
    # Controlla se i tipi sono sinonimi
    for category, types in synonyms.items():
        if (type1 == category or type1 in types) and (type2 == category or type2 in types):
            return True
    
    return False

def check_spatial_duplicate(lat, lon, radius_km, pollutant_type, conn, max_distance=5.0):
    """Verifica se esiste un hotspot simile nel raggio specificato"""
    try:
        with conn.cursor() as cur:
            # Query spaziale per trovare potenziali match
            cur.execute("""
                SELECT hotspot_id, center_latitude, center_longitude, radius_km, pollutant_type
                FROM active_hotspots
                WHERE 
                    -- Filtro veloce con raggio approssimativo
                    center_latitude BETWEEN %s - %s AND %s + %s
                    AND center_longitude BETWEEN %s - %s AND %s + %s
                    AND last_updated_at > NOW() - INTERVAL '24 hours'
            """, (
                float(lat), max_distance/111.0, float(lat), max_distance/111.0,
                float(lon), max_distance/(111.0*math.cos(math.radians(float(lat)))), 
                float(lon), max_distance/(111.0*math.cos(math.radians(float(lat))))
            ))
            
            potential_matches = cur.fetchall()
            
            for match in potential_matches:
                hotspot_id, match_lat, match_lon, match_radius, match_pollutant = match
                
                # Calcola distanza precisa
                distance = haversine_distance(lat, lon, match_lat, match_lon)
                
                # Verifica se lo stesso tipo di inquinante
                if not is_same_pollutant_type(pollutant_type, match_pollutant):
                    continue
                
                # Se sufficientemente vicino, è un duplicato
                combined_radius = float(radius_km) + float(match_radius)
                if distance <= combined_radius * 1.2:  # 20% margine di tolleranza
                    return True, hotspot_id
            
            # Nessun match trovato
            return False, None
            
    except Exception as e:
        logger.error(f"Errore nel controllo duplicati spaziali: {e}")
        return False, None

def process_buoy_data(data, timescale_conn, s3_client):
    """Processa dati dalle boe"""
    try:
        # Salva nel layer Bronze di MinIO
        save_buoy_data_to_minio(data, s3_client)
        
        with timescale_conn.cursor() as cur:
            # Estrazione campi
            timestamp = datetime.fromtimestamp(data['timestamp'] / 1000)
            sensor_id = str(data['sensor_id'])  # Converti sempre in stringa
            latitude = data['latitude']
            longitude = data['longitude']
            
            # Inserimento in sensor_measurements
            cur.execute("""
                INSERT INTO sensor_measurements (
                    time, source_type, source_id, latitude, longitude, 
                    temperature, ph, turbidity, wave_height, microplastics,
                    water_quality_index, pollution_level, pollutant_type
                ) VALUES (%s, %s, %s, %s, %s, %s, %s, %s, %s, %s, %s, %s, %s)
            """, (
                timestamp, 'buoy', sensor_id, latitude, longitude,
                data.get('temperature'), 
                data.get('ph'), 
                data.get('turbidity'),
                data.get('wave_height'),
                data.get('microplastics'),
                data.get('water_quality_index'),
                None,  # pollution_level
                None   # pollutant_type
            ))
            
            timescale_conn.commit()
            logger.info(f"Salvati dati buoy da sensore {sensor_id}")
    except Exception as e:
        timescale_conn.rollback()
        logger.error(f"Errore processamento dati buoy: {e}")

def process_satellite_imagery(data, s3_client):
    """Processa dati immagini satellitari"""
    try:
        # Salva nel layer Bronze di MinIO
        save_satellite_data_to_minio(data, s3_client)
        logger.info(f"Salvati dati immagine satellitare")
        return True
    except Exception as e:
        logger.error(f"Errore processamento immagine satellitare: {e}")
        return False

def process_processed_imagery(data, s3_client):
    """Processa dati immagini processate"""
    try:
        # Salva nel layer Silver di MinIO
        save_processed_imagery_to_minio(data, s3_client)
        logger.info(f"Salvati dati immagine processata")
        return True
    except Exception as e:
        logger.error(f"Errore processamento immagine processata: {e}")
        return False

def process_analyzed_sensor_data(data, timescale_conn, s3_client):
    """Processa dati sensori analizzati"""
    try:
        # Salva nel layer Silver di MinIO
        save_analyzed_data_to_minio(data, "buoy", s3_client)
        
        with timescale_conn.cursor() as cur:
            # Estrazione dati
            timestamp = datetime.fromtimestamp(data['timestamp'] / 1000)
            sensor_id = str(data['location']['sensor_id'])  # Converti sempre in stringa
            level = data['pollution_analysis']['level']
            pollutant_type = data['pollution_analysis']['pollutant_type']
            risk_score = data['pollution_analysis']['risk_score']
            
            # Aggiorna i record recenti con l'analisi
            cur.execute("""
                UPDATE sensor_measurements 
                SET pollution_level = %s, pollutant_type = %s
                WHERE source_id = %s AND time > %s - INTERVAL '10 minutes'
            """, (level, pollutant_type, sensor_id, timestamp))
            
            # Aggrega metriche di inquinamento per regione
            # Semplice derivazione della regione dal sensor_id
            region = f"sensor_region_{sensor_id.split('-')[0]}"
            
            cur.execute("""
                INSERT INTO pollution_metrics (
                    time, region, avg_risk_score, max_risk_score, 
                    pollutant_types, sensor_count
                ) VALUES (%s, %s, %s, %s, %s, %s)
            """, (
                timestamp, 
                region, 
                risk_score, 
                risk_score,
                Json({'type': pollutant_type, 'count': 1}),
                1
            ))
            
            timescale_conn.commit()
            logger.info(f"Salvati dati sensore analizzati per {sensor_id}")
    except Exception as e:
        timescale_conn.rollback()
        logger.error(f"Errore processamento dati sensore analizzati: {e}")

def process_analyzed_data(data, s3_client):
    """Processa dati analizzati generici"""
    try:
        # Determina il tipo di dati
        source_type = data.get("source_type", "unknown")
        
        # Salva nel layer Silver di MinIO
        save_analyzed_data_to_minio(data, source_type, s3_client)
        logger.info(f"Salvati dati analizzati di tipo {source_type}")
        return True
    except Exception as e:
        logger.error(f"Errore processamento dati analizzati: {e}")
        return False

def process_pollution_hotspots(data, timescale_conn, postgres_conn, s3_client):
    """Processa hotspot inquinamento"""
    timescale_modified = False
    postgres_modified = False
    
    try:
<<<<<<< HEAD
        # ... (logica esistente)
        RECORDS_STORED_TOTAL.labels(table='minio_gold', status='success').inc()
        return True
    except Exception as e:
        logger.error(f"Errore nel processare i dati predizione: {e}")
        RECORDS_STORED_TOTAL.labels(table='minio_gold', status='failed').inc()
        STORAGE_ERRORS_TOTAL.labels(type='minio').inc()
        return False
    """Processa dati predizione e li archivia nel livello Gold"""
    try:
        # Standardizza i dati
        data = standardize_data(data, "prediction")
=======
        # Salva nel layer Gold di MinIO
        save_hotspot_to_minio(data, s3_client)
>>>>>>> 394e21a6
        
        hotspot_id = data['hotspot_id']
        is_update = data.get('is_update', False)
        detected_at = datetime.fromtimestamp(data['detected_at'] / 1000)

        # Se non è già un update, verifica se è un duplicato spaziale
        if not is_update:
            is_duplicate, existing_id = check_spatial_duplicate(
                data['location']['center_latitude'],
                data['location']['center_longitude'],
                data['location']['radius_km'],
                data['pollutant_type'],
                timescale_conn
            )
            
            if is_duplicate:
                logger.info(f"Rilevato duplicato spaziale: {hotspot_id} -> {existing_id}")
                data['is_update'] = True
                data['original_hotspot_id'] = hotspot_id
                data['parent_hotspot_id'] = existing_id
                data['derived_from'] = hotspot_id
                hotspot_id = existing_id
                data['hotspot_id'] = existing_id
                is_update = True
        
        # --- TIMESCALE OPERATIONS (active_hotspots and hotspot_versions) ---
        with timescale_conn.cursor() as timescale_cur:
            if not is_update:
                # Nuovo hotspot in TimescaleDB
                lat = data['location']['center_latitude']
                lon = data['location']['center_longitude']
                radius = data['location']['radius_km']
                severity = data['severity']
                pollutant_type = data['pollutant_type']
                avg_risk_score = data['avg_risk_score']
                max_risk_score = data['max_risk_score']
                # Usa stesso formato di spatial hash di HotspotManager
                spatial_hash = f"{math.floor(float(lat)/SPATIAL_BIN_SIZE)}:{math.floor(float(lon)/SPATIAL_BIN_SIZE)}"
                
                # Imposta stato iniziale a 'active'
                data["status"] = "active"

                timescale_cur.execute("""
                    INSERT INTO active_hotspots (
                        hotspot_id, center_latitude, center_longitude, radius_km,
                        pollutant_type, severity, status, first_detected_at, last_updated_at,
                        update_count, avg_risk_score, max_risk_score, source_data, spatial_hash
                    ) VALUES (%s, %s, %s, %s, %s, %s, %s, %s, %s, 1, %s, %s, %s, %s)
                    ON CONFLICT (hotspot_id) DO UPDATE SET
                        center_latitude   = EXCLUDED.center_latitude,
                        center_longitude  = EXCLUDED.center_longitude,
                        radius_km         = EXCLUDED.radius_km,
                        severity          = EXCLUDED.severity,
                        status            = EXCLUDED.status,
                        last_updated_at   = EXCLUDED.last_updated_at,
                        update_count      = active_hotspots.update_count + 1,
                        avg_risk_score    = EXCLUDED.avg_risk_score,
                        max_risk_score    = GREATEST(active_hotspots.max_risk_score, EXCLUDED.max_risk_score),
                        source_data       = EXCLUDED.source_data,
                        spatial_hash      = EXCLUDED.spatial_hash
                """, (
                    hotspot_id, lat, lon, radius,
                    pollutant_type, severity, 'active',
                    detected_at, detected_at,
                    avg_risk_score, max_risk_score,
                    Json(data), spatial_hash
                ))
                timescale_modified = True
                
                # Assicurati che i campi di relazione siano nulli per nuovi hotspot
                if "parent_hotspot_id" not in data:
                    data["parent_hotspot_id"] = None
                if "derived_from" not in data:
                    data["derived_from"] = None
                
            else:
                # Aggiornamento hotspot - Prima legge dati correnti
                timescale_cur.execute("""
                    SELECT center_latitude, center_longitude, radius_km, severity, max_risk_score, status
                    FROM active_hotspots WHERE hotspot_id = %s
                """, (hotspot_id,))
                
                old_data = timescale_cur.fetchone()
                
                if old_data:
                    old_lat, old_lon, old_radius, old_severity, old_risk, old_status = old_data
                    
                    # Determina lo stato dell'hotspot
                    status = old_status
                    # Riattiva se ci sono cambiamenti significativi o di severità
                    if data.get('is_significant_change', False) or data.get('severity_changed', False):
                        status = 'active'
                    
                    # Salva versione precedente in TimescaleDB
                    timescale_cur.execute("""
                        INSERT INTO hotspot_versions (
                            hotspot_id, center_latitude, center_longitude, radius_km,
                            severity, risk_score, detected_at, is_significant_change
                        ) VALUES (%s, %s, %s, %s, %s, %s, %s, %s)
                    """, (
                        hotspot_id,
                        old_lat,
                        old_lon,
                        old_radius,
                        old_severity,
                        old_risk,
                        detected_at - timedelta(minutes=5),
                        data.get('is_significant_change', False)
                    ))
                    
                    # Aggiorna hotspot in TimescaleDB
                    new_lat = data['location']['center_latitude']
                    new_lon = data['location']['center_longitude']
                    spatial_hash = f"{math.floor(float(new_lat)/SPATIAL_BIN_SIZE)}:{math.floor(float(new_lon)/SPATIAL_BIN_SIZE)}"
                    
                    timescale_cur.execute("""
                        UPDATE active_hotspots
                        SET center_latitude = %s,
                            center_longitude = %s,
                            radius_km = %s,
                            severity = %s,
                            status = %s,
                            last_updated_at = %s,
                            update_count = update_count + 1,
                            avg_risk_score = %s,
                            max_risk_score = %s,
                            source_data = %s,
                            spatial_hash = %s
                        WHERE hotspot_id = %s
                    """, (
                        new_lat,
                        new_lon,
                        data['location']['radius_km'],
                        data['severity'],
                        status,
                        detected_at,
                        data['avg_risk_score'],
                        max(old_risk, data['max_risk_score']),
                        Json(data),
                        spatial_hash,
                        hotspot_id
                    ))
                    timescale_modified = True
                    
                    # Aggiorna lo stato nei dati
                    data["status"] = status
                    
                    # Assicurati che i campi di relazione siano impostati per aggiornamenti
                    if "parent_hotspot_id" not in data:
                        data["parent_hotspot_id"] = hotspot_id
        
        # --- POSTGRES OPERATIONS (hotspot_evolution) ---
        with postgres_conn.cursor() as postgres_cur:
            # Inserisce evento creazione/aggiornamento in PostgreSQL
            event_type = 'created' if not is_update else 'updated'
            
            postgres_cur.execute("""
                INSERT INTO hotspot_evolution (
                    hotspot_id, timestamp, event_type, center_latitude, center_longitude,
                    radius_km, severity, risk_score, event_data
                ) VALUES (%s, %s, %s, %s, %s, %s, %s, %s, %s)
            """, (
                hotspot_id,
                detected_at,
                event_type,
                data['location']['center_latitude'],
                data['location']['center_longitude'],
                data['location']['radius_km'],
                data['severity'],
                data['max_risk_score'],
                Json({
                    'source': 'detection',
                    'is_significant': data.get('is_significant_change', False),
                    'parent_hotspot_id': data.get('parent_hotspot_id', None),
                    'derived_from': data.get('derived_from', None),
                    'original_id': data.get('original_hotspot_id', None),
                    'status': data.get('status', 'active')  # Include status in event data
                })
            ))
            postgres_modified = True
        
        # Commit changes to both databases if needed
        if timescale_modified:
            timescale_conn.commit()
        if postgres_modified:
            postgres_conn.commit()
            
        logger.info(f"Salvato hotspot {hotspot_id} (update: {is_update}, status: {data.get('status', 'active')})")
        
    except Exception as e:
        # Rollback both connections in case of error
        if timescale_modified:
            timescale_conn.rollback()
        if postgres_modified:
            postgres_conn.rollback()
        logger.error(f"Errore processamento hotspot: {e}")

def process_pollution_predictions(data, timescale_conn, s3_client):
    """Processa previsioni inquinamento"""
    try:
<<<<<<< HEAD
        # ... (logica esistente)
        RECORDS_STORED_TOTAL.labels(table='minio_gold', status='success').inc()
        return True
    except Exception as e:
        logger.error(f"Errore nel processare i dati alert: {e}")
        RECORDS_STORED_TOTAL.labels(table='minio_gold', status='failed').inc()
        STORAGE_ERRORS_TOTAL.labels(type='minio').inc()
        return False
    """Processa dati allarme e li archivia nel livello Gold"""
    try:
        # Standardizza i dati
        data = standardize_data(data, "alert")
=======
        # Salva nel layer Gold di MinIO
        save_prediction_to_minio(data, s3_client)
>>>>>>> 394e21a6
        
        prediction_set_id = data['prediction_set_id']
        hotspot_id = data['hotspot_id']
        generated_at = datetime.fromtimestamp(data['generated_at'] / 1000)
        
        # Estrai campi di relazione
        parent_hotspot_id = data.get('parent_hotspot_id')
        derived_from = data.get('derived_from')
        
        # Verifica se questo set di previsioni esiste già
        with timescale_conn.cursor() as cur:
            cur.execute("""
                SELECT COUNT(*) FROM pollution_predictions 
                WHERE prediction_set_id = %s
            """, (prediction_set_id,))
            
            if cur.fetchone()[0] > 0:
                logger.info(f"Set di previsioni {prediction_set_id} già esistente, skip")
                return
        
        # Processa ogni previsione nel set
        with timescale_conn.cursor() as cur:
            for prediction in data['predictions']:
                hours_ahead = prediction['hours_ahead']
                prediction_time = datetime.fromtimestamp(prediction['prediction_time'] / 1000)
                
                # ID unico per questa previsione
                prediction_id = f"{prediction_set_id}_{hours_ahead}"
                
                cur.execute("""
                    INSERT INTO pollution_predictions (
                        prediction_id, hotspot_id, prediction_set_id, hours_ahead,
                        prediction_time, center_latitude, center_longitude, 
                        radius_km, area_km2, pollutant_type, surface_concentration,
                        dissolved_concentration, evaporated_concentration,
                        environmental_score, severity, priority_score,
                        confidence, prediction_data, generated_at
                    ) VALUES (%s, %s, %s, %s, %s, %s, %s, %s, %s, %s, %s, %s, %s, %s, %s, %s, %s, %s, %s)
                    ON CONFLICT (prediction_id, prediction_time) DO NOTHING
                """, (
                    prediction_id,
                    hotspot_id,
                    prediction_set_id,
                    hours_ahead,
                    prediction_time,
                    prediction['location']['latitude'],
                    prediction['location']['longitude'],
                    prediction['location']['radius_km'],
                    prediction['area_km2'],
                    data['pollutant_type'],
                    prediction['concentration']['surface'],
                    prediction['concentration']['dissolved'],
                    prediction['concentration']['evaporated'],
                    prediction['impact']['environmental_score'],
                    prediction['impact']['severity'],
                    prediction['remediation']['priority_score'],
                    prediction['confidence'],
                    Json({
                        **prediction,
                        'parent_hotspot_id': parent_hotspot_id,
                        'derived_from': derived_from
                    }),
                    generated_at
                ))
            
            timescale_conn.commit()
            logger.info(f"Salvate {len(data['predictions'])} previsioni per hotspot {hotspot_id}")
    except Exception as e:
        timescale_conn.rollback()
        logger.error(f"Errore processamento previsioni: {e}")

def deserialize_message(message):
    """Deserializza messaggi Kafka supportando sia JSON che formati binari"""
    try:
        # Tenta prima la decodifica JSON standard
        return json.loads(message.decode('utf-8'))
    except UnicodeDecodeError:
        # Se fallisce, potrebbe essere un formato binario (Avro/Schema Registry)
        logger.info("Rilevato messaggio non-UTF8, utilizzo fallback binario")
        try:
            # Se il messaggio inizia con byte magico 0x00 (Schema Registry)
            if message[0] == 0:
                logger.warning("Rilevato messaggio Schema Registry, non supportato nella versione attuale")
                return None
            else:
                # Altri formati binari - tenta di estrarre come binary data
                return {"binary_data": True, "size": len(message)}
        except Exception as e:
            logger.error(f"Impossibile deserializzare messaggio binario: {e}")
            return None

def main():
    """Funzione principale"""
<<<<<<< HEAD
    # Avvia il server per le metriche Prometheus
    try:
        start_http_server(METRICS_PORT)
        logger.info(f"Serving Prometheus metrics on port {METRICS_PORT}")
    except Exception as e:
        logger.error(f"Could not start Prometheus metrics server: {e}")

    logger.info("Starting Storage Consumer")
    
    # Connetti a TimescaleDB
    try:
        conn_timescale = connect_to_timescaledb()
    except Exception as e:
        logger.error(f"Errore nella connessione a TimescaleDB: {e}")
        return
    
    # Crea client MinIO e assicura bucket
    try:
        s3_client = get_minio_client()
        ensure_minio_buckets(s3_client)
    except Exception as e:
        logger.error(f"Errore nella configurazione di MinIO: {e}")
        return
=======
    # Connessioni database
    timescale_conn = connect_timescaledb()
    postgres_conn = connect_postgres()
>>>>>>> 394e21a6
    
    # Connessione a MinIO (salvataggio dati)
    try:
        s3_client = connect_minio()
        logger.info("MinIO disponibile, i dati verranno salvati anche in formato Parquet/JSON")
    except Exception as e:
        logger.warning(f"MinIO non disponibile, salvataggio solo in database: {e}")
        s3_client = None
    
    # Consumer Kafka con configurazioni ottimizzate
    consumer = KafkaConsumer(
        BUOY_TOPIC,
        SATELLITE_TOPIC,
        PROCESSED_IMAGERY_TOPIC,
        ANALYZED_SENSOR_TOPIC,
        ANALYZED_TOPIC,
        HOTSPOTS_TOPIC,
        PREDICTIONS_TOPIC,
        bootstrap_servers=KAFKA_BOOTSTRAP_SERVERS,
        group_id='storage-consumer-group',
        auto_offset_reset='latest',
        value_deserializer=deserialize_message,
        enable_auto_commit=False,
        # Configurazioni per risolvere il timeout
        max_poll_interval_ms=300000,  # Aumenta a 5 minuti (default 300000ms = 5min)
        max_poll_records=100,         # Limita il numero di record per batch
        session_timeout_ms=60000,     # Timeout della sessione a 60 secondi
        heartbeat_interval_ms=20000   # Intervallo heartbeat a 20 secondi
    )
    
    logger.info("Storage Consumer avviato - in attesa di messaggi...")
    logger.info("NOTA: Gli alert sono gestiti esclusivamente da alert_manager.py")
    
    try:
        for message in consumer:
            topic = message.topic
            data = message.value
            
            # Skip messaggi che non possiamo deserializzare
            if data is None:
                consumer.commit()
                continue
                
            try:
                if topic == BUOY_TOPIC:
                    if s3_client:
                        process_buoy_data(data, timescale_conn, s3_client)
                    else:
                        process_buoy_data(data, timescale_conn, None)
                        
                elif topic == SATELLITE_TOPIC:
                    if s3_client:
                        process_satellite_imagery(data, s3_client)
                    else:
                        logger.info("Dati satellite ricevuti ma MinIO non disponibile, skip")
                        
                elif topic == PROCESSED_IMAGERY_TOPIC:
                    if s3_client:
                        process_processed_imagery(data, s3_client)
                    else:
                        logger.info("Immagine processata ricevuta ma MinIO non disponibile, skip")
                        
                elif topic == ANALYZED_SENSOR_TOPIC:
                    if s3_client:
                        process_analyzed_sensor_data(data, timescale_conn, s3_client)
                    else:
                        process_analyzed_sensor_data(data, timescale_conn, None)
                        
                elif topic == ANALYZED_TOPIC:
                    if s3_client:
                        process_analyzed_data(data, s3_client)
                    else:
                        logger.info("Dati analizzati ricevuti ma MinIO non disponibile, skip")
                        
                elif topic == HOTSPOTS_TOPIC:
                    if s3_client:
                        process_pollution_hotspots(data, timescale_conn, postgres_conn, s3_client)
                    else:
                        process_pollution_hotspots(data, timescale_conn, postgres_conn, None)
                        
                elif topic == PREDICTIONS_TOPIC:
                    if s3_client:
                        process_pollution_predictions(data, timescale_conn, s3_client)
                    else:
                        process_pollution_predictions(data, timescale_conn, None)
                
                # Commit dell'offset solo se elaborazione riuscita
                consumer.commit()
            
            except Exception as e:
                logger.error(f"Errore elaborazione messaggio da {topic}: {e}")
                # Commit dell'offset anche in caso di errore per evitare loop infiniti
                consumer.commit()
                
    except KeyboardInterrupt:
        logger.info("Interruzione richiesta - arresto in corso...")
    
    finally:
        # Chiudi connessioni
        if timescale_conn:
            timescale_conn.close()
        if postgres_conn:
            postgres_conn.close()
        consumer.close()
        logger.info("Storage Consumer arrestato")

if __name__ == "__main__":
    main()<|MERGE_RESOLUTION|>--- conflicted
+++ resolved
@@ -4,59 +4,11 @@
 import logging
 import math
 import uuid
-<<<<<<< HEAD
-from datetime import datetime
-from prometheus_client import start_http_server, Counter, Histogram
-from kafka import KafkaConsumer
-=======
->>>>>>> 394e21a6
 import boto3
 import pandas as pd
 import numpy as np
 import pyarrow as pa
 import pyarrow.parquet as pq
-<<<<<<< HEAD
-from pythonjsonlogger import jsonlogger
-
-# Prometheus Metrics
-METRICS_PORT = 8006
-RECORDS_STORED_TOTAL = Counter(
-    'storage_records_stored_total',
-    'Total number of records stored',
-    ['table', 'status']
-)
-DATABASE_OPERATION_DURATION_SECONDS = Histogram(
-    'storage_database_operation_duration_seconds',
-    'Latency of database operations'
-)
-STORAGE_ERRORS_TOTAL = Counter(
-    'storage_errors_total',
-    'Total number of storage errors',
-    ['type']
-)
-
-# Structured JSON Logger setup
-logHandler = logging.StreamHandler(sys.stdout)
-formatter = jsonlogger.JsonFormatter(
-    '%(asctime)s %(name)s %(levelname)s %(message)s %(component)s',
-    rename_fields={'asctime': 'timestamp', 'levelname': 'level'}
-)
-logHandler.setFormatter(formatter)
-
-logger = logging.getLogger(__name__)
-if logger.hasHandlers():
-    logger.handlers.clear()
-logger.addHandler(logHandler)
-logger.setLevel(logging.INFO)
-
-# Add component to all log messages
-old_factory = logging.getLogRecordFactory()
-def record_factory(*args, **kwargs):
-    record = old_factory(*args, **kwargs)
-    record.component = 'storage-consumer'
-    return record
-logging.setLogRecordFactory(record_factory)
-=======
 from datetime import datetime, timedelta
 import psycopg2
 from psycopg2.extras import Json
@@ -76,7 +28,6 @@
 
 # Configurazione da variabili d'ambiente
 KAFKA_BOOTSTRAP_SERVERS = os.environ.get("KAFKA_BOOTSTRAP_SERVERS", "kafka:9092")
->>>>>>> 394e21a6
 
 # TimescaleDB
 TIMESCALE_HOST = os.environ.get("TIMESCALE_HOST", "timescaledb")
@@ -208,19 +159,10 @@
             ContentType="application/json"
         )
         
-<<<<<<< HEAD
-        RECORDS_STORED_TOTAL.labels(table='minio_bronze', status='success').inc()
-        return True
-    except Exception as e:
-        logger.error(f"Errore nel processare i dati buoy grezzi: {e}")
-        RECORDS_STORED_TOTAL.labels(table='minio_bronze', status='failed').inc()
-        STORAGE_ERRORS_TOTAL.labels(type='minio').inc()
-=======
         logger.info(f"Salvati dati buoy in MinIO: bronze/{key}")
         return True
     except Exception as e:
         logger.error(f"Errore salvataggio dati buoy in MinIO: {e}")
->>>>>>> 394e21a6
         return False
 
 def save_satellite_data_to_minio(data, s3_client):
@@ -247,14 +189,6 @@
             ContentType="application/json"
         )
         
-<<<<<<< HEAD
-        RECORDS_STORED_TOTAL.labels(table='minio_bronze', status='success').inc()
-        return True
-    except Exception as e:
-        logger.error(f"Errore nel processare i metadati satellite grezzi: {e}")
-        RECORDS_STORED_TOTAL.labels(table='minio_bronze', status='failed').inc()
-        STORAGE_ERRORS_TOTAL.labels(type='minio').inc()
-=======
         # Se ci sono dati immagine, salvali separatamente
         if 'image_data' in data and data['image_data']:
             image_file = f"sat_img_{scene_id}_{int(dt.timestamp()*1000)}.jpg"
@@ -285,7 +219,6 @@
         return True
     except Exception as e:
         logger.error(f"Errore salvataggio dati satellite in MinIO: {e}")
->>>>>>> 394e21a6
         return False
 
 def save_analyzed_data_to_minio(data, data_type, s3_client):
@@ -334,19 +267,6 @@
             ContentType="application/octet-stream"
         )
         
-<<<<<<< HEAD
-        RECORDS_STORED_TOTAL.labels(table='minio_silver', status='success').inc()
-        return True
-    except Exception as e:
-        logger.error(f"Errore nel processare i dati immagine processata: {e}")
-        RECORDS_STORED_TOTAL.labels(table='minio_silver', status='failed').inc()
-        STORAGE_ERRORS_TOTAL.labels(type='minio').inc()
-        return False
-
-@DATABASE_OPERATION_DURATION_SECONDS.time()
-def process_analyzed_sensor_data(s3_client, conn_timescale, data):
-    """Processa dati sensore analizzati e li archivia nel livello Silver e TimescaleDB"""
-=======
         logger.info(f"Salvati dati analizzati in MinIO: silver/{key}")
         return True
     except Exception as e:
@@ -355,7 +275,6 @@
 
 def save_processed_imagery_to_minio(data, s3_client):
     """Salva immagini processate nel layer Silver con la struttura specificata"""
->>>>>>> 394e21a6
     try:
         # Estrai timestamp e ID
         timestamp = data.get('timestamp', int(time.time() * 1000))
@@ -413,21 +332,10 @@
             
             logger.info(f"Salvata immagine processata in MinIO: silver/{geotiff_key}")
         
-<<<<<<< HEAD
-        RECORDS_STORED_TOTAL.labels(table='minio_silver', status='success').inc()
-        RECORDS_STORED_TOTAL.labels(table='timescaledb_sensor_data', status='success').inc()
-        return True
-    except Exception as e:
-        logger.error(f"Errore nel processare i dati sensore analizzati: {e}")
-        RECORDS_STORED_TOTAL.labels(table='minio_silver', status='failed').inc()
-        RECORDS_STORED_TOTAL.labels(table='timescaledb_sensor_data', status='failed').inc()
-        STORAGE_ERRORS_TOTAL.labels(type='database').inc()
-=======
         logger.info(f"Salvati metadati immagine processata in MinIO: silver/{parquet_key}")
         return True
     except Exception as e:
         logger.error(f"Errore salvataggio immagine processata in MinIO: {e}")
->>>>>>> 394e21a6
         return False
 
 def save_hotspot_to_minio(data, s3_client):
@@ -468,14 +376,8 @@
         logger.error(f"Errore salvataggio hotspot in MinIO: {e}")
         return False
 
-<<<<<<< HEAD
-@DATABASE_OPERATION_DURATION_SECONDS.time()
-def process_hotspot_data(s3_client, conn_timescale, data):
-    """Processa dati hotspot e li archivia nel livello Gold e TimescaleDB"""
-=======
 def save_prediction_to_minio(data, s3_client):
     """Salva previsione nel layer Gold con la struttura specificata"""
->>>>>>> 394e21a6
     try:
         # Estrai timestamp e ID
         timestamp = data.get('generated_at', int(time.time() * 1000))
@@ -715,23 +617,8 @@
     postgres_modified = False
     
     try:
-<<<<<<< HEAD
-        # ... (logica esistente)
-        RECORDS_STORED_TOTAL.labels(table='minio_gold', status='success').inc()
-        return True
-    except Exception as e:
-        logger.error(f"Errore nel processare i dati predizione: {e}")
-        RECORDS_STORED_TOTAL.labels(table='minio_gold', status='failed').inc()
-        STORAGE_ERRORS_TOTAL.labels(type='minio').inc()
-        return False
-    """Processa dati predizione e li archivia nel livello Gold"""
-    try:
-        # Standardizza i dati
-        data = standardize_data(data, "prediction")
-=======
         # Salva nel layer Gold di MinIO
         save_hotspot_to_minio(data, s3_client)
->>>>>>> 394e21a6
         
         hotspot_id = data['hotspot_id']
         is_update = data.get('is_update', False)
@@ -932,23 +819,8 @@
 def process_pollution_predictions(data, timescale_conn, s3_client):
     """Processa previsioni inquinamento"""
     try:
-<<<<<<< HEAD
-        # ... (logica esistente)
-        RECORDS_STORED_TOTAL.labels(table='minio_gold', status='success').inc()
-        return True
-    except Exception as e:
-        logger.error(f"Errore nel processare i dati alert: {e}")
-        RECORDS_STORED_TOTAL.labels(table='minio_gold', status='failed').inc()
-        STORAGE_ERRORS_TOTAL.labels(type='minio').inc()
-        return False
-    """Processa dati allarme e li archivia nel livello Gold"""
-    try:
-        # Standardizza i dati
-        data = standardize_data(data, "alert")
-=======
         # Salva nel layer Gold di MinIO
         save_prediction_to_minio(data, s3_client)
->>>>>>> 394e21a6
         
         prediction_set_id = data['prediction_set_id']
         hotspot_id = data['hotspot_id']
@@ -1042,35 +914,9 @@
 
 def main():
     """Funzione principale"""
-<<<<<<< HEAD
-    # Avvia il server per le metriche Prometheus
-    try:
-        start_http_server(METRICS_PORT)
-        logger.info(f"Serving Prometheus metrics on port {METRICS_PORT}")
-    except Exception as e:
-        logger.error(f"Could not start Prometheus metrics server: {e}")
-
-    logger.info("Starting Storage Consumer")
-    
-    # Connetti a TimescaleDB
-    try:
-        conn_timescale = connect_to_timescaledb()
-    except Exception as e:
-        logger.error(f"Errore nella connessione a TimescaleDB: {e}")
-        return
-    
-    # Crea client MinIO e assicura bucket
-    try:
-        s3_client = get_minio_client()
-        ensure_minio_buckets(s3_client)
-    except Exception as e:
-        logger.error(f"Errore nella configurazione di MinIO: {e}")
-        return
-=======
     # Connessioni database
     timescale_conn = connect_timescaledb()
     postgres_conn = connect_postgres()
->>>>>>> 394e21a6
     
     # Connessione a MinIO (salvataggio dati)
     try:
